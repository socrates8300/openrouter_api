--- conflicted
+++ resolved
@@ -1,59 +1,5 @@
 # Changelog
 
-<<<<<<< HEAD
-## [0.3.2] - 2025-10-18
-### 🛡️ Security Release
-This release addresses three critical security vulnerabilities that could lead to secret exposure, resource exhaustion, and denial of service attacks.
-
-#### SEC-001: SecureApiKey Clone Implementation (CRITICAL)
-- **Fixed**: Removed `Clone` trait from `SecureApiKey` to prevent secret duplication in memory
-- **Fixed**: Implemented `ApiConfig` pattern to isolate API keys from API instances
-- **Impact**: Prevents API keys from persisting in memory beyond intended lifetime
-- **Breaking**: Code that explicitly clones `SecureApiKey` will fail to compile
-
-#### SEC-002: MCP Client Missing Timeouts and Size Limits (HIGH)
-- **Added**: Comprehensive timeout and size limits for MCP client operations
-- **Added**: `McpConfig` with configurable security controls
-- **Added**: Request/response size validation and concurrent request limiting
-- **Impact**: Prevents DoS attacks, memory exhaustion, and resource abuse
-
-#### SEC-003: Retry Logic Missing Total Time Caps (HIGH)
-- **Added**: `total_timeout` field to `RetryConfig` (default: 2 minutes)
-- **Added**: `max_retry_interval` field to `RetryConfig` (default: 30 seconds)
-- **Enhanced**: Retry logic with total time tracking and timeout enforcement
-- **Impact**: Prevents indefinite retry sequences and cascading failures
-
-### Added
-- Comprehensive security test suite with 262 tests passing
-- `McpConfig` type for secure MCP client configuration
-- `ApiConfig` type for secure API instance configuration
-- Enhanced retry logic with time caps and interval limits
-- Builder methods for `RetryConfig` and `McpConfig`
-- Security documentation and migration guides
-
-### Fixed
-- **Critical**: SecureApiKey clone vulnerability eliminated
-- **High**: MCP client DoS vulnerabilities prevented
-- **High**: Retry logic infinite loop vulnerability fixed
-- Memory safety issues in API key handling
-- Resource exhaustion vulnerabilities in retry logic
-- Clippy warnings and code quality issues
-
-### Changed
-- **Breaking**: `SecureApiKey` no longer implements `Clone`
-- **Breaking**: API constructors now return `Result<Self>` for config validation
-- **Enhanced**: Retry logic with comprehensive time and size controls
-- **Improved**: MCP client security and performance characteristics
-- **Updated**: Error handling and security documentation
-
-### Security
-- All three security issues (SEC-001, SEC-002, SEC-003) have been completely resolved
-- Comprehensive security testing ensures protection against identified attack vectors
-- Backward compatibility maintained where possible, with clear migration paths
-- Zero-trust architecture principles applied throughout the codebase
-
-=======
->>>>>>> 5081201e
 ## [0.3.1] - 2025-10-18
 ### Added
 - Comprehensive input validation framework across endpoints (completion, web search), with shared utilities and tests.
@@ -77,6 +23,7 @@
 
 ### 🚀 Major Release: Enterprise-Grade Error Handling Standardization
 
+This release represents a significant milestone with comprehensive error handling standardization across all API endpoints, delivering enterprise-grade reliability and production-ready resilience.
 This release represents a significant milestone with comprehensive error handling standardization across all API endpoints, delivering enterprise-grade reliability and production-ready resilience.
 
 ### 🔧 **BREAKING CHANGES**
