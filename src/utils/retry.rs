//! Retry utilities for HTTP requests with exponential backoff

use crate::client::RetryConfig;
use crate::error::{Error, Result};
use fastrand::Rng;
use reqwest::{
    header::{HeaderMap, RETRY_AFTER},
    RequestBuilder, Response,
};
use std::time::{Duration, Instant, SystemTime};
use tokio::time::{sleep, timeout};

/// Operation names for retry logging and error context
pub mod operations {
    pub const TEXT_COMPLETION: &str = "text_completion";
    pub const WEB_SEARCH: &str = "web_search";
    pub const LIST_MODELS: &str = "list_models";
    pub const GET_BALANCE: &str = "get_balance";
    pub const GET_ACTIVITY: &str = "get_activity";
    pub const GET_PROVIDERS: &str = "get_providers";
    pub const GET_GENERATION: &str = "get_generation";
    pub const STRUCTURED_GENERATE: &str = "structured_generate";
    pub const CHAT_COMPLETION: &str = "chat_completion";
}

/// Executes an HTTP request with retry logic using a closure for request building
///
/// This version recreates the request for each retry attempt, avoiding request builder consumption.
/// Retries are performed on selected HTTP status codes **and** transient network errors/timeouts.
pub async fn execute_with_retry_builder<F>(
    config: &RetryConfig,
    operation_name: &str,
    mut request_builder: F,
) -> Result<Response>
where
    F: FnMut() -> RequestBuilder,
{
    let mut retry_count = 0usize;
    let mut backoff_ms = config.initial_backoff_ms;
    let mut rng = Rng::new();
<<<<<<< HEAD
    let start_time = Instant::now();

    loop {
        // Remaining time against the overall cap.
        let remaining = config.total_timeout.saturating_sub(start_time.elapsed());
        if remaining.is_zero() {
            // FIX: Use TimeoutError (more semantically accurate than ConfigError here).
            return Err(Error::TimeoutError(format!(
=======
    let start_time = std::time::Instant::now();

    loop {
        // Check if we've exceeded the total timeout
        if start_time.elapsed() > config.total_timeout {
            return Err(Error::ConfigError(format!(
>>>>>>> b8c6afbc
                "Retry timeout exceeded for {}: {}ms limit",
                operation_name,
                config.total_timeout.as_millis()
            )));
        }

<<<<<<< HEAD
        // Rebuild and send the request, bounded by the remaining overall time.
        let send_fut = request_builder().send();
        match timeout(remaining, send_fut).await {
            // Outer timeout (this single attempt took too long)
            Err(_) => {
                if retry_count < config.max_retries as usize {
                    retry_count += 1;

                    // Wait with jitter, but never sleep past the remaining overall time.
                    let sleep_ms =
                        jittered_backoff_ms(backoff_ms, config.max_backoff_ms, &mut rng, remaining);
                    eprintln!(
                        "Retrying {} request due to attempt timeout ({}/{}) in {} ms",
                        operation_name, retry_count, config.max_retries, sleep_ms
                    );
                    sleep(Duration::from_millis(sleep_ms)).await;

                    // Exponential step for next time.
                    backoff_ms = next_backoff(backoff_ms, config.max_backoff_ms);
                    continue;
                } else {
                    return Err(Error::TimeoutError(format!(
                        "Request timeout for {} after {:?}",
                        operation_name, config.total_timeout
                    )));
                }
            }

            // The send completed; now check whether it succeeded or failed with a network error.
            Ok(Err(e)) => {
                // NEW: Treat transient network failures as retryable (connect/timeouts).
                if is_retryable_reqwest_error(&e) && retry_count < config.max_retries as usize {
                    retry_count += 1;

                    let sleep_ms =
                        jittered_backoff_ms(backoff_ms, config.max_backoff_ms, &mut rng, remaining);
                    eprintln!(
                        "Retrying {} due to transient error ({}/{}) in {} ms: {}",
                        operation_name, retry_count, config.max_retries, sleep_ms, e
                    );
                    sleep(Duration::from_millis(sleep_ms)).await;

                    backoff_ms = next_backoff(backoff_ms, config.max_backoff_ms);
                    continue;
                }

                // Non-retryable or out of retries.
                return Err(e.into());
            }

            Ok(Ok(response)) => {
                let status = response.status();
                let status_code = status.as_u16();

                // HTTP status-based retries.
                if config.retry_on_status_codes.contains(&status_code)
                    && retry_count < config.max_retries as usize
                {
                    retry_count += 1;
=======
        // Build a fresh request for each attempt
        let response = request_builder().send().await?;
>>>>>>> b8c6afbc

                    // Parse Retry-After (delta-seconds or HTTP date), capped to 1 hour.
                    let retry_after_ms = parse_retry_after_ms(response.headers());

                    // Consume body to free the connection.
                    let _ = response.bytes().await;

<<<<<<< HEAD
                    // Decide sleep time: prefer Retry-After, else exponential.
                    let base_ms = retry_after_ms.unwrap_or(backoff_ms);
                    let sleep_ms =
                        jittered_backoff_ms(base_ms, config.max_backoff_ms, &mut rng, remaining);

                    eprintln!(
                        "Retrying {} request ({}/{}) after {} ms (status: {}, retry_after_ms={:?}, base_backoff_ms={})",
                        operation_name, retry_count, config.max_retries, sleep_ms, status_code, retry_after_ms, backoff_ms
                    );

                    sleep(Duration::from_millis(sleep_ms)).await;

                    // Only grow exponential backoff if we didn't use Retry-After.
                    if retry_after_ms.is_none() {
                        backoff_ms = next_backoff(backoff_ms, config.max_backoff_ms);
                    }
                    continue;
                }

                // Either success, or a non-retryable status (return as-is).
                return Ok(response);
            }
=======
            // Calculate next backoff with exponential increase
            backoff_ms = std::cmp::min(backoff_ms * 2, config.max_backoff_ms);

            // Apply max retry interval cap
            let backoff_duration = Duration::from_millis(backoff_ms);
            let capped_backoff = std::cmp::min(backoff_duration, config.max_retry_interval);

            // Add jitter to prevent thundering herd (±25% random variation)
            let jitter_factor = rng.f64() * 0.5 + 0.75; // Range: 0.75 to 1.25
            let jittered_backoff =
                Duration::from_millis((capped_backoff.as_millis() as f64 * jitter_factor) as u64);

            // Check if the next retry would exceed the total timeout
            if start_time.elapsed() + jittered_backoff > config.total_timeout {
                return Err(Error::ConfigError(format!(
                    "Next retry would exceed timeout for {}: remaining time {}ms < required backoff {}ms",
                    operation_name,
                    (config.total_timeout - start_time.elapsed()).as_millis(),
                    jittered_backoff.as_millis()
                )));
            }

            // Log retry attempt
            eprintln!(
                "Retrying {} request ({}/{}) after {}ms (base: {}ms, capped: {}ms, jitter: {:.2}%) due to status code {}",
                operation_name, retry_count, config.max_retries, jittered_backoff.as_millis(), backoff_ms,
                capped_backoff.as_millis(), (jitter_factor - 1.0) * 100.0, status_code
            );

            // Wait before retrying
            sleep(jittered_backoff).await;
            continue;
>>>>>>> b8c6afbc
        }
    }
}

/// FIX: Robust Retry-After parsing with single assignment and 1h cap.
/// Supports both `delta-seconds` and RFC 1123 HTTP-date.
fn parse_retry_after_ms(headers: &HeaderMap) -> Option<u64> {
    const MAX_SECONDS: u64 = 3600; // 1 hour cap

    let value = headers.get(RETRY_AFTER)?;
    let s = value.to_str().ok()?.trim();

    // 1) delta-seconds
    if let Ok(seconds) = s.parse::<u64>() {
        return Some(seconds.min(MAX_SECONDS) * 1000);
    }

    // 2) HTTP date
    if let Ok(http_date) = httpdate::parse_http_date(s) {
        let now = SystemTime::now();
        let dur = match http_date.duration_since(now) {
            Ok(d) => d,
            Err(_) => Duration::ZERO, // Past date → treat as 0
        };
        return Some(dur.min(Duration::from_secs(MAX_SECONDS)).as_millis() as u64);
    }

    None
}

/// NEW: Recognize transient reqwest errors worth retrying.
fn is_retryable_reqwest_error(e: &reqwest::Error) -> bool {
    e.is_timeout() || e.is_connect()
    // You could add .is_request() if you want to retry malformed responses, but it's usually not transient.
}

/// NEW: Jittered backoff capped by both config.max_backoff_ms and remaining overall time.
/// Also safety-caps any single sleep to ≤5 minutes.
fn jittered_backoff_ms(
    base_ms: u64,
    max_backoff_ms: u64,
    rng: &mut Rng,
    remaining_overall: Duration,
) -> u64 {
    // Safety cap: never exceed 5 minutes for any single sleep.
    let safe_base = base_ms.min(300_000);

    // Respect configured max_backoff.
    let capped = safe_base.min(max_backoff_ms);

    // Jitter in [0.75, 1.25]
    let jitter = rng.f64() * 0.5 + 0.75;
    let jittered = (capped as f64 * jitter) as u64;

    // Never sleep longer than remaining overall time (minus a tiny buffer).
    let remaining_ms = remaining_overall.as_millis().saturating_sub(25) as u64;
    jittered.min(remaining_ms)
}

/// NEW: Next exponential backoff step with both config and safety cap.
fn next_backoff(current_ms: u64, max_backoff_ms: u64) -> u64 {
    let doubled = current_ms.saturating_mul(2);
    doubled.min(max_backoff_ms).min(300_000) // ≤ 5 minutes
}

/// Handles HTTP response with consistent error parsing
pub async fn handle_response_text(response: Response, operation_name: &str) -> Result<String> {
    let status = response.status();
    let status_code = status.as_u16();
    let body = response.text().await?;

    if !status.is_success() {
        // FIX: Avoid `?` inside `Err(...)` which could bubble an internal parse failure
        // instead of returning a best-effort API error. Fall back gracefully.
        let err =
            Error::from_response_text(status_code, &body).unwrap_or_else(|_| Error::ApiError {
                code: status_code,
                message: format!(
                    "HTTP {} for {} with non-JSON body: {}",
                    status_code,
                    operation_name,
                    elide(&body, 2_000)
                ),
                metadata: None,
            });
        return Err(err);
    }

    if body.trim().is_empty() {
        return Err(Error::ApiError {
            code: status_code,
            message: format!("Empty response body for {}", operation_name),
            metadata: None,
        });
    }

    Ok(body)
}

/// Handles HTTP response with JSON deserialization
pub async fn handle_response_json<T: serde::de::DeserializeOwned>(
    response: Response,
    operation_name: &str,
) -> Result<T> {
    let status = response.status();
    let status_code = status.as_u16();
    let body = response.text().await?;

    if !status.is_success() {
        // FIX: Same `?` issue; use safe fallback.
        let err =
            Error::from_response_text(status_code, &body).unwrap_or_else(|_| Error::ApiError {
                code: status_code,
                message: format!(
                    "HTTP {} for {} with body: {}",
                    status_code,
                    operation_name,
                    elide(&body, 2_000)
                ),
                metadata: None,
            });
        return Err(err);
    }

    if body.trim().is_empty() {
        return Err(Error::ApiError {
            code: status_code,
            message: format!("Empty response body for {}", operation_name),
            metadata: None,
        });
    }

    // Decode JSON with a safe error message.
    serde_json::from_str::<T>(&body).map_err(|e| Error::ApiError {
        // NOTE: status may be 2xx; we keep it for visibility but consider using 0 or a dedicated DecodeError in your type.
        code: status_code,
        message: crate::utils::security::create_safe_error_message(
            &format!(
                "Failed to decode JSON response for {}: {}. Body (elided) was: {}",
                operation_name,
                e,
                elide(&body, 2_000)
            ),
            &format!("{} JSON parsing error", operation_name),
        ),
        metadata: None,
    })
}

/// NEW: Small helper to keep logs/errors short but useful.
fn elide(s: &str, max: usize) -> String {
    if s.len() <= max {
        s.to_string()
    } else {
        format!("{}… ({} bytes total)", &s[..max], s.len())
    }
}

#[cfg(test)]
mod tests {
<<<<<<< HEAD
    use super::*;
    use crate::client::RetryConfig;
    use reqwest::header::HeaderValue;
=======
    use super::execute_with_retry_builder;
    use crate::client::RetryConfig;
    use crate::error::Error;
    use std::time::Duration;
>>>>>>> b8c6afbc

    #[test]
    fn test_retry_config_default() {
        let config = RetryConfig::default();
        assert_eq!(config.max_retries, 3);
        assert_eq!(config.initial_backoff_ms, 500);
        assert_eq!(config.max_backoff_ms, 10000);
        assert!(config.retry_on_status_codes.contains(&429));
        assert!(config.retry_on_status_codes.contains(&500));
    }

    #[test]
    fn test_exponential_backoff_calculation() {
        let config = RetryConfig::default();
        let mut backoff_ms = config.initial_backoff_ms;

        assert_eq!(backoff_ms, 500);

        backoff_ms = next_backoff(backoff_ms, config.max_backoff_ms);
        assert_eq!(backoff_ms, 1000);

        backoff_ms = next_backoff(backoff_ms, config.max_backoff_ms);
        assert_eq!(backoff_ms, 2000);

        for _ in 0..10 {
            backoff_ms = next_backoff(backoff_ms, config.max_backoff_ms);
        }
        assert_eq!(backoff_ms, config.max_backoff_ms.min(300_000));
    }

    #[test]
    fn test_parse_retry_after_delta_seconds() {
        let mut h = HeaderMap::new();
        h.insert(RETRY_AFTER, HeaderValue::from_static("120"));
        assert_eq!(parse_retry_after_ms(&h), Some(120_000));
    }

    #[test]
    fn test_parse_retry_after_http_date_future() {
        let mut h = HeaderMap::new();
        let future = SystemTime::now() + Duration::from_secs(5);
        let s = httpdate::fmt_http_date(future);
        h.insert(RETRY_AFTER, HeaderValue::from_str(&s).unwrap());
        let ms = parse_retry_after_ms(&h).unwrap();
        assert!(ms <= 5000 && ms > 0);
    }

    #[test]
    fn test_parse_retry_after_http_date_past() {
        let mut h = HeaderMap::new();
        let past = SystemTime::now() - Duration::from_secs(5);
        let s = httpdate::fmt_http_date(past);
        h.insert(RETRY_AFTER, HeaderValue::from_str(&s).unwrap());
        assert_eq!(parse_retry_after_ms(&h), Some(0));
    }

    #[tokio::test]
    async fn test_retry_config_status_codes() {
        let config = RetryConfig::default();

        assert!(config.retry_on_status_codes.contains(&429)); // Rate limited
        assert!(config.retry_on_status_codes.contains(&500)); // Internal server error
        assert!(config.retry_on_status_codes.contains(&502)); // Bad gateway
        assert!(config.retry_on_status_codes.contains(&503)); // Service unavailable
        assert!(config.retry_on_status_codes.contains(&504)); // Gateway timeout

        assert!(!config.retry_on_status_codes.contains(&200));
        assert!(!config.retry_on_status_codes.contains(&201));

        assert!(!config.retry_on_status_codes.contains(&400));
        assert!(!config.retry_on_status_codes.contains(&401));
        assert!(!config.retry_on_status_codes.contains(&404));
    }

    #[tokio::test]
    async fn test_retry_config_new_fields() {
        use std::time::Duration;

        let config = RetryConfig::default();

        // Test new default values
        assert_eq!(config.total_timeout, Duration::from_secs(120));
        assert_eq!(config.max_retry_interval, Duration::from_secs(30));

        // Test builder methods
        let custom_config = config
            .with_total_timeout(Duration::from_secs(300))
            .with_max_retry_interval(Duration::from_secs(60));

        assert_eq!(custom_config.total_timeout, Duration::from_secs(300));
        assert_eq!(custom_config.max_retry_interval, Duration::from_secs(60));
    }

    #[tokio::test]
    async fn test_total_timeout_enforcement() {
        // Create a client that always times out by using an invalid URL
        let config = RetryConfig {
            max_retries: 3,
            initial_backoff_ms: 50,
            max_backoff_ms: 100,
            retry_on_status_codes: vec![429, 500, 502, 503, 504],
            total_timeout: Duration::from_millis(200), // Very short timeout
            max_retry_interval: Duration::from_millis(100),
        };

        let client = reqwest::Client::new();
        let result = execute_with_retry_builder(&config, "test_timeout", || {
            // Use an invalid URL that will cause immediate timeout/network error
            client.get("http://192.0.2.1:99999") // Invalid IP and port
        })
        .await;

        // Should fail due to timeout or network errors
        assert!(result.is_err());
        let error = result.unwrap_err();
        match &error {
            Error::ConfigError(msg) => {
                // This is the expected outcome - timeout exceeded
                assert!(
                    msg.contains("timeout exceeded"),
                    "Expected timeout message, got: {}",
                    msg
                );
            }
            Error::HttpError(_) => {
                // Network errors are also acceptable - they should trigger timeout logic
                println!("Test timeout: Got network error (acceptable for timeout test)");
            }
            _ => panic!("Expected timeout or network error, got: {:?}", error),
        }
    }

    #[tokio::test]
    async fn test_individual_retry_capping() {
        use reqwest::StatusCode;
        use wiremock::{matchers, Mock, MockServer, ResponseTemplate};

        let mock_server = MockServer::start().await;

        // Mock server that always returns 500
        Mock::given(matchers::method("GET"))
            .respond_with(ResponseTemplate::new(StatusCode::INTERNAL_SERVER_ERROR))
            .mount(&mock_server)
            .await;

        let config = RetryConfig {
            max_retries: 3,
            initial_backoff_ms: 100,
            max_backoff_ms: 5000, // High max backoff
            retry_on_status_codes: vec![500],
            total_timeout: Duration::from_secs(10), // Generous timeout
            max_retry_interval: Duration::from_millis(300), // Low cap
        };

        let start_time = std::time::Instant::now();
        let client = reqwest::Client::new();
        let result =
            execute_with_retry_builder(&config, "test_capping", || client.get(mock_server.uri()))
                .await;
        let elapsed = start_time.elapsed();

        // Test the retry behavior - should return the final response after max retries
        match result {
            Ok(response) => {
                // After max retries, should return the last response (500 in this case)
                assert_eq!(response.status().as_u16(), 500);
                println!("Test capping: Got final 500 response after max retries (expected)");
            }
            Err(error) => {
                match &error {
                    Error::ApiError {
                        code: _,
                        message: _,
                        metadata: _,
                    } => {} // Expected - server returns 500 after retries
                    Error::ConfigError(msg) => {
                        // If we get timeout instead, that's also acceptable
                        println!(
                            "Test capping: Timeout reached instead of max retries (acceptable): {}",
                            msg
                        );
                    }
                    _ => panic!("Expected API error or timeout, got: {:?}", error),
                }
            }
        }

        // Should not take longer than expected due to retry interval capping
        // 1 initial attempt + 3 retries, each capped at 300ms = ~900ms max for waits
        assert!(
            elapsed < Duration::from_millis(1500),
            "Took too long: {:?}",
            elapsed
        );
    }

    #[tokio::test]
    async fn test_concurrent_retry_limits() {
        use reqwest::StatusCode;
        use std::sync::Arc;
        use wiremock::{matchers, Mock, MockServer, ResponseTemplate};

        let mock_server = MockServer::start().await;

        // Mock server that returns 500 for first request, 200 for others
        Mock::given(matchers::method("GET"))
            .respond_with(ResponseTemplate::new(StatusCode::INTERNAL_SERVER_ERROR))
            .up_to_n_times(1)
            .mount(&mock_server)
            .await;

        Mock::given(matchers::method("GET"))
            .respond_with(ResponseTemplate::new(StatusCode::OK))
            .mount(&mock_server)
            .await;

        let config = RetryConfig {
            max_retries: 2,
            initial_backoff_ms: 50,
            max_backoff_ms: 200,
            retry_on_status_codes: vec![500],
            total_timeout: Duration::from_secs(5),
            max_retry_interval: Duration::from_millis(100),
        };

        let config = Arc::new(config);
        let server_url = mock_server.uri();

        // Launch multiple concurrent requests
        let handles: Vec<_> = (0..5)
            .map(|_| {
                let config = config.clone();
                let url = server_url.clone();
                tokio::spawn(async move {
                    let client = reqwest::Client::new();
                    execute_with_retry_builder(&config, "concurrent_test", || client.get(&url))
                        .await
                })
            })
            .collect();

        let results: Vec<_> = futures::future::join_all(handles).await;

        // All should eventually succeed (after retries)
        let mut successes = 0;
        let mut failures = 0;

        for result in results {
            match result {
                Ok(Ok(_)) => successes += 1,
                Ok(Err(_)) => failures += 1,
                Err(_) => failures += 1, // Join error
            }
        }

        // Most should succeed
        assert!(
            successes >= 3,
            "Expected at least 3 successes, got {}",
            successes
        );
        assert_eq!(failures, 0, "Expected no failures, got {}", failures);
    }

    #[tokio::test]
    async fn test_retry_performance_impact() {
        use reqwest::StatusCode;
        use wiremock::{matchers, Mock, MockServer, ResponseTemplate};

        let mock_server = MockServer::start().await;

        // Mock server that succeeds immediately
        Mock::given(matchers::method("GET"))
            .respond_with(ResponseTemplate::new(StatusCode::OK))
            .mount(&mock_server)
            .await;

        let config = RetryConfig::default();

        let start_time = std::time::Instant::now();
        let client = reqwest::Client::new();
        let result = execute_with_retry_builder(&config, "performance_test", || {
            client.get(mock_server.uri())
        })
        .await;
        let elapsed = start_time.elapsed();

        // Should succeed quickly
        assert!(result.is_ok());

        // Should take minimal time (no retries needed)
        assert!(
            elapsed < Duration::from_millis(100),
            "Took too long: {:?}",
            elapsed
        );
    }

    #[tokio::test]
    async fn test_backoff_jitter_variation() {
        use wiremock::{matchers, Mock, MockServer, ResponseTemplate};

        let mock_server = MockServer::start().await;

        // Mock server that always returns 429
        Mock::given(matchers::method("GET"))
            .respond_with(ResponseTemplate::new(429))
            .mount(&mock_server)
            .await;

        let config = RetryConfig {
            max_retries: 3,
            initial_backoff_ms: 100,
            max_backoff_ms: 200,
            retry_on_status_codes: vec![429],
            total_timeout: Duration::from_secs(5),
            max_retry_interval: Duration::from_millis(150),
        };

        let start_time = std::time::Instant::now();
        let client = reqwest::Client::new();
        let result =
            execute_with_retry_builder(&config, "jitter_test", || client.get(mock_server.uri()))
                .await;
        let elapsed = start_time.elapsed();

        // Test the retry behavior - should return the final response after max retries
        match result {
            Ok(response) => {
                // After max retries, should return the last response (429 in this case)
                assert_eq!(response.status().as_u16(), 429);
                println!("Test jitter: Got final 429 response after max retries (expected)");
            }
            Err(error) => {
                match &error {
                    Error::ApiError {
                        code: _,
                        message: _,
                        metadata: _,
                    } => {} // Expected - server returns 429 after retries
                    Error::ConfigError(msg) => {
                        // If we get timeout instead, that's also acceptable
                        println!(
                            "Test jitter: Timeout reached instead of max retries (acceptable): {}",
                            msg
                        );
                    }
                    _ => panic!("Expected API error or timeout, got: {:?}", error),
                }
            }
        }

        // Total time should be reasonable with jitter (capped at 150ms each retry)
        // 3 retries at ~150ms each = ~450ms total for waits
        assert!(
            elapsed > Duration::from_millis(300),
            "Too fast, likely no retries: {:?}",
            elapsed
        );
        assert!(
            elapsed < Duration::from_millis(1000),
            "Too slow, possible issue: {:?}",
            elapsed
        );
    }
}<|MERGE_RESOLUTION|>--- conflicted
+++ resolved
@@ -38,7 +38,6 @@
     let mut retry_count = 0usize;
     let mut backoff_ms = config.initial_backoff_ms;
     let mut rng = Rng::new();
-<<<<<<< HEAD
     let start_time = Instant::now();
 
     loop {
@@ -47,21 +46,56 @@
         if remaining.is_zero() {
             // FIX: Use TimeoutError (more semantically accurate than ConfigError here).
             return Err(Error::TimeoutError(format!(
-=======
-    let start_time = std::time::Instant::now();
-
-    loop {
-        // Check if we've exceeded the total timeout
-        if start_time.elapsed() > config.total_timeout {
-            return Err(Error::ConfigError(format!(
->>>>>>> b8c6afbc
                 "Retry timeout exceeded for {}: {}ms limit",
                 operation_name,
                 config.total_timeout.as_millis()
             )));
         }
 
-<<<<<<< HEAD
+        // Build a fresh request for each attempt
+        let response = request_builder().send().await?;
+
+        let status = response.status();
+        let status_code = status.as_u16();
+
+        // Check if we should retry based on status code and retry count
+        if config.retry_on_status_codes.contains(&status_code) && retry_count < config.max_retries {
+            retry_count += 1;
+
+            // Calculate next backoff with exponential increase
+            backoff_ms = std::cmp::min(backoff_ms * 2, config.max_backoff_ms);
+
+            // Apply max retry interval cap
+            let backoff_duration = Duration::from_millis(backoff_ms);
+            let capped_backoff = std::cmp::min(backoff_duration, config.max_retry_interval);
+
+            // Add jitter to prevent thundering herd (±25% random variation)
+            let jitter_factor = rng.f64() * 0.5 + 0.75; // Range: 0.75 to 1.25
+            let jittered_backoff =
+                Duration::from_millis((capped_backoff.as_millis() as f64 * jitter_factor) as u64);
+
+            // Check if the next retry would exceed the total timeout
+            if start_time.elapsed() + jittered_backoff > config.total_timeout {
+                return Err(Error::ConfigError(format!(
+                    "Next retry would exceed timeout for {}: remaining time {}ms < required backoff {}ms",
+                    operation_name,
+                    (config.total_timeout - start_time.elapsed()).as_millis(),
+                    jittered_backoff.as_millis()
+                )));
+            }
+
+            // Log retry attempt
+            eprintln!(
+                "Retrying {} request ({}/{}) after {}ms (base: {}ms, capped: {}ms, jitter: {:.2}%) due to status code {}",
+                operation_name, retry_count, config.max_retries, jittered_backoff.as_millis(), backoff_ms,
+                capped_backoff.as_millis(), (jitter_factor - 1.0) * 100.0, status_code
+            );
+
+            // Wait before retrying
+            sleep(jittered_backoff).await;
+            continue;
+        }
+
         // Rebuild and send the request, bounded by the remaining overall time.
         let send_fut = request_builder().send();
         match timeout(remaining, send_fut).await {
@@ -121,10 +155,6 @@
                     && retry_count < config.max_retries as usize
                 {
                     retry_count += 1;
-=======
-        // Build a fresh request for each attempt
-        let response = request_builder().send().await?;
->>>>>>> b8c6afbc
 
                     // Parse Retry-After (delta-seconds or HTTP date), capped to 1 hour.
                     let retry_after_ms = parse_retry_after_ms(response.headers());
@@ -132,7 +162,6 @@
                     // Consume body to free the connection.
                     let _ = response.bytes().await;
 
-<<<<<<< HEAD
                     // Decide sleep time: prefer Retry-After, else exponential.
                     let base_ms = retry_after_ms.unwrap_or(backoff_ms);
                     let sleep_ms =
@@ -155,44 +184,8 @@
                 // Either success, or a non-retryable status (return as-is).
                 return Ok(response);
             }
-=======
-            // Calculate next backoff with exponential increase
-            backoff_ms = std::cmp::min(backoff_ms * 2, config.max_backoff_ms);
-
-            // Apply max retry interval cap
-            let backoff_duration = Duration::from_millis(backoff_ms);
-            let capped_backoff = std::cmp::min(backoff_duration, config.max_retry_interval);
-
-            // Add jitter to prevent thundering herd (±25% random variation)
-            let jitter_factor = rng.f64() * 0.5 + 0.75; // Range: 0.75 to 1.25
-            let jittered_backoff =
-                Duration::from_millis((capped_backoff.as_millis() as f64 * jitter_factor) as u64);
-
-            // Check if the next retry would exceed the total timeout
-            if start_time.elapsed() + jittered_backoff > config.total_timeout {
-                return Err(Error::ConfigError(format!(
-                    "Next retry would exceed timeout for {}: remaining time {}ms < required backoff {}ms",
-                    operation_name,
-                    (config.total_timeout - start_time.elapsed()).as_millis(),
-                    jittered_backoff.as_millis()
-                )));
-            }
-
-            // Log retry attempt
-            eprintln!(
-                "Retrying {} request ({}/{}) after {}ms (base: {}ms, capped: {}ms, jitter: {:.2}%) due to status code {}",
-                operation_name, retry_count, config.max_retries, jittered_backoff.as_millis(), backoff_ms,
-                capped_backoff.as_millis(), (jitter_factor - 1.0) * 100.0, status_code
-            );
-
-            // Wait before retrying
-            sleep(jittered_backoff).await;
-            continue;
->>>>>>> b8c6afbc
         }
     }
-}
-
 /// FIX: Robust Retry-After parsing with single assignment and 1h cap.
 /// Supports both `delta-seconds` and RFC 1123 HTTP-date.
 fn parse_retry_after_ms(headers: &HeaderMap) -> Option<u64> {
@@ -349,16 +342,9 @@
 
 #[cfg(test)]
 mod tests {
-<<<<<<< HEAD
     use super::*;
     use crate::client::RetryConfig;
     use reqwest::header::HeaderValue;
-=======
-    use super::execute_with_retry_builder;
-    use crate::client::RetryConfig;
-    use crate::error::Error;
-    use std::time::Duration;
->>>>>>> b8c6afbc
 
     #[test]
     fn test_retry_config_default() {
