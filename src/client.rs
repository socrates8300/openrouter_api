--- conflicted
+++ resolved
@@ -90,28 +90,6 @@
 
 /// Configuration for API instances that doesn't include sensitive data
 #[derive(Debug, Clone)]
-<<<<<<< HEAD
-pub struct RetryConfig {
-    pub max_retries: u32,
-    pub initial_backoff_ms: u64,
-    pub max_backoff_ms: u64,
-    pub retry_on_status_codes: Vec<u16>,
-    pub total_timeout: Duration,
-    pub max_retry_interval: Duration,
-}
-
-impl Default for RetryConfig {
-    fn default() -> Self {
-        Self {
-            max_retries: 3,
-            initial_backoff_ms: 500,
-            max_backoff_ms: 10000,
-            retry_on_status_codes: vec![429, 500, 502, 503, 504],
-            total_timeout: Duration::from_secs(60),
-            max_retry_interval: Duration::from_secs(30),
-        }
-    }
-=======
 pub struct ApiConfig {
     pub base_url: Url,
     pub http_referer: Option<String>,
@@ -120,7 +98,6 @@
     pub timeout: Duration,
     pub retry_config: RetryConfig,
     pub headers: HeaderMap,
->>>>>>> b8c6afbc
 }
 
 impl ClientConfig {
