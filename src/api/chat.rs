<<<<<<< HEAD
use crate::client::ClientConfig;
/// API endpoint for chat completions.
=======
>>>>>>> b8c6afbc
use crate::error::{Error, Result};
use crate::types::chat::{
    ChatCompletionChunk, ChatCompletionRequest, ChatCompletionResponse, Message, MessageContent,
};
use crate::utils::{
    retry::execute_with_retry_builder, retry::handle_response_json,
    retry::operations::CHAT_COMPLETION, security::create_safe_error_message, validation,
};
use async_stream::try_stream;
use futures::stream::Stream;
use futures::StreamExt;
use futures::TryStreamExt;
use reqwest::Client;
use serde_json;
use std::pin::Pin;
use std::sync::atomic::{AtomicUsize, Ordering};
use std::sync::Arc;
use std::time::Duration;
use tokio::sync::Semaphore;
use tokio_util::codec::{FramedRead, LinesCodec};
use tokio_util::io::StreamReader;

// Streaming safety limits to prevent memory exhaustion
const MAX_LINE_LENGTH: usize = 64 * 1024; // 64KB per line
const MAX_TOTAL_CHUNKS: usize = 10_000; // Maximum chunks per stream
const MAX_CONCURRENT_CHUNKS: usize = 10; // Maximum chunks processing concurrently
const CHUNK_PROCESSING_DELAY_MS: u64 = 10; // Delay between chunks for backpressure

/// API endpoint for chat completions.
pub struct ChatApi {
    pub client: Client,
    pub config: crate::client::ApiConfig,
}

impl ChatApi {
    /// Creates a new ChatApi with the given reqwest client and configuration.
    pub fn new(client: Client, config: &crate::client::ClientConfig) -> Result<Self> {
        Ok(Self {
            client,
            config: config.to_api_config()?,
        })
    }

    /// Sends a chat completion request and returns a complete ChatCompletionResponse.
    pub async fn chat_completion(
        &self,
        request: ChatCompletionRequest,
    ) -> Result<ChatCompletionResponse> {
        // Validate the request
        validation::validate_chat_request(&request)?;
        validation::check_token_limits(&request)?;

        // Build the complete URL for the chat completions endpoint.
        let url = self
            .config
            .base_url
            .join("chat/completions")
            .map_err(|e| Error::ApiError {
                code: 400,
                message: format!("Invalid URL: {e}"),
                metadata: None,
            })?;

        // Use pre-built headers from config
        let headers = self.config.headers.clone();

        // Execute request with retry logic
        let response =
            execute_with_retry_builder(&self.config.retry_config, CHAT_COMPLETION, || {
                self.client
                    .post(url.clone())
                    .headers(headers.clone())
                    .json(&request)
            })
            .await?;

        // Handle response with consistent error parsing
        let chat_response: ChatCompletionResponse =
            handle_response_json::<ChatCompletionResponse>(response, CHAT_COMPLETION).await?;

        // Validate any tool calls in the response
        for choice in &chat_response.choices {
            if let Some(tool_calls) = &choice.message.tool_calls {
                for tc in tool_calls {
                    if tc.kind != "function" {
                        return Err(Error::SchemaValidationError(format!(
                            "Invalid tool call kind: {}. Expected 'function'",
                            tc.kind
                        )));
                    }
                }
            }
        }

        Ok(chat_response)
    }

    /// Returns a stream for a chat completion request.
    /// Each yielded item is a ChatCompletionChunk.
    pub fn chat_completion_stream(
        &self,
        request: ChatCompletionRequest,
    ) -> Pin<Box<dyn Stream<Item = Result<ChatCompletionChunk>> + Send + '_>> {
        let client = self.client.clone();
        let headers = self.config.headers.clone();
        let _retry_config = self.config.retry_config.clone();

        // Validate the request before streaming
        if let Err(e) = validation::validate_chat_request(&request) {
            return Box::pin(futures::stream::once(async { Err(e) }));
        }

        if let Err(e) = validation::check_token_limits(&request) {
            return Box::pin(futures::stream::once(async { Err(e) }));
        }

<<<<<<< HEAD
        // Set up backpressure control
        let semaphore = Arc::new(Semaphore::new(MAX_CONCURRENT_CHUNKS));
        let chunk_count = Arc::new(AtomicUsize::new(0));
=======
        let stream = try_stream! {
            // Build the URL for the chat completions endpoint.
            let url = self.config.base_url.join("chat/completions").map_err(|e| Error::ApiError {
                code: 400,
                message: format!("Invalid URL: {e}"),
                metadata: None,
            })?;
>>>>>>> b8c6afbc

        // Build the URL for the chat completions endpoint.
        let url = match config.base_url.join("chat/completions") {
            Ok(url) => url,
            Err(e) => {
                return Box::pin(futures::stream::once(async move {
                    Err(Error::ApiError {
                        code: 400,
                        message: format!("Invalid URL: {e}"),
                        metadata: None,
                    })
                }));
            }
        };

        // Serialize the request with streaming enabled.
        let mut req_body = match serde_json::to_value(&request) {
            Ok(body) => body,
            Err(e) => {
                return Box::pin(futures::stream::once(async move {
                    Err(Error::ApiError {
                        code: 500,
                        message: format!("Request serialization error: {e}"),
                        metadata: None,
                    })
                }));
            }
        };
        req_body["stream"] = serde_json::Value::Bool(true);

        // Build headers for the request
        let headers = match config.build_headers() {
            Ok(headers) => headers,
            Err(e) => {
                return Box::pin(futures::stream::once(async { Err(e) }));
            }
        };

        let stream = try_stream! {
            // Issue the POST request
            let response = client
                .post(url)
<<<<<<< HEAD
                .headers(headers)
=======
                .headers(headers.clone())
>>>>>>> b8c6afbc
                .json(&req_body)
                .send()
                .await
                .map_err(|e| {
                    Error::ApiError {
                        code: 500,
                        message: format!("Request failed: {e}"),
                        metadata: None,
                    }
                })?;

            let response = response.error_for_status().map_err(|e| {
                Error::ApiError {
                    code: e.status().map(|s| s.as_u16()).unwrap_or(500),
                    message: e.to_string(),
                    metadata: None,
                }
            })?;

            // Process the bytes stream as an asynchronous line stream.
            let byte_stream = response.bytes_stream().map_err(std::io::Error::other);
            let stream_reader = StreamReader::new(byte_stream);
            let mut lines = FramedRead::new(stream_reader, LinesCodec::new());

            while let Some(line_result) = lines.next().await {
                let line = line_result.map_err(|e| Error::StreamingError(format!("Failed to read stream line: {e}")))?;

                // Safety check: Line length limit
                if line.len() > MAX_LINE_LENGTH {
                    Err(Error::StreamingError(format!(
                        "Line too long: {} bytes (max: {})",
                        line.len(),
                        MAX_LINE_LENGTH
                    )))?;
                }

                // Safety check: Chunk count limit
                let current_chunk = chunk_count.fetch_add(1, Ordering::Relaxed) + 1;
                if current_chunk > MAX_TOTAL_CHUNKS {
                      Err(Error::StreamingError(format!(
                        "Too many chunks: {current_chunk} (max: {MAX_TOTAL_CHUNKS})"
                    )))?;
                }

                // Apply backpressure - acquire semaphore permit
                let _permit = semaphore.acquire().await
                    .map_err(|_| Error::StreamingError("Failed to acquire backpressure permit".to_string()))?;

                // Add small delay for backpressure control
                tokio::time::sleep(Duration::from_millis(CHUNK_PROCESSING_DELAY_MS)).await;

                if line.trim().is_empty() {
                    continue;
                }

                if line.starts_with("data:") {
                    let data_part = line.trim_start_matches("data:").trim();
                    if data_part == "[DONE]" {
                        break;
                    }

                    match serde_json::from_str::<ChatCompletionChunk>(data_part) {
                        Ok(chunk) => {
                            // Permit is automatically released when _permit goes out of scope
                            yield chunk;
                        },
                        Err(e) => {
                            let error_msg = create_safe_error_message(
                                &format!("Failed to parse streaming chunk: {e}. Data: {data_part}"),
                                "Streaming chunk parse error"
                            );

                            // Use tracing if available, otherwise fall back to eprintln
                            #[cfg(feature = "tracing")]
                            tracing::error!("Streaming parse error: {}", error_msg);

                            #[cfg(not(feature = "tracing"))]
                            eprintln!("Streaming parse error: {}", error_msg);

                            continue;
                        }
                    }
                } else if line.starts_with(":") {
                    // Ignore SSE comment lines.
                    continue;
                } else {
                    // Try to parse as a regular JSON message (non-SSE format)
                    match serde_json::from_str::<ChatCompletionChunk>(&line) {
                        Ok(chunk) => {
                            // Permit is automatically released when _permit goes out of scope
                            yield chunk;
                        },
                        Err(_) => continue,
                    }
                }
            }
        };

        Box::pin(stream)
    }

    /// Simple function to complete a chat with a single user message
    pub async fn simple_completion(&self, model: &str, user_message: &str) -> Result<String> {
        let request = ChatCompletionRequest {
            model: model.to_string(),
            messages: vec![Message::text("user", user_message)],
            stream: None,
            response_format: None,
            tools: None,
            tool_choice: None,
            provider: None,
            models: None,
            transforms: None,
            route: None,
            user: None,
            max_tokens: None,
            temperature: None,
            top_p: None,
            top_k: None,
            frequency_penalty: None,
            presence_penalty: None,
            repetition_penalty: None,
            min_p: None,
            top_a: None,
            seed: None,
            stop: None,
            logit_bias: None,
            logprobs: None,
            top_logprobs: None,
            prediction: None,
            parallel_tool_calls: None,
            verbosity: None,
        };

        let response = self.chat_completion(request).await?;

        match &response.choices[0].message.content {
            MessageContent::Text(content) => Ok(content.clone()),
            MessageContent::Parts(_) => Err(Error::ConfigError(
                "Unexpected multimodal content in simple completion response".into(),
            )),
        }
    }
}<|MERGE_RESOLUTION|>--- conflicted
+++ resolved
@@ -1,8 +1,3 @@
-<<<<<<< HEAD
-use crate::client::ClientConfig;
-/// API endpoint for chat completions.
-=======
->>>>>>> b8c6afbc
 use crate::error::{Error, Result};
 use crate::types::chat::{
     ChatCompletionChunk, ChatCompletionRequest, ChatCompletionResponse, Message, MessageContent,
@@ -25,6 +20,14 @@
 use tokio_util::codec::{FramedRead, LinesCodec};
 use tokio_util::io::StreamReader;
 
+/// API endpoint for chat completions.
+use std::sync::atomic::{AtomicUsize, Ordering};
+use std::sync::Arc;
+use std::time::Duration;
+use tokio::sync::Semaphore;
+use tokio_util::codec::{FramedRead, LinesCodec};
+use tokio_util::io::StreamReader;
+
 // Streaming safety limits to prevent memory exhaustion
 const MAX_LINE_LENGTH: usize = 64 * 1024; // 64KB per line
 const MAX_TOTAL_CHUNKS: usize = 10_000; // Maximum chunks per stream
@@ -119,19 +122,9 @@
             return Box::pin(futures::stream::once(async { Err(e) }));
         }
 
-<<<<<<< HEAD
         // Set up backpressure control
         let semaphore = Arc::new(Semaphore::new(MAX_CONCURRENT_CHUNKS));
         let chunk_count = Arc::new(AtomicUsize::new(0));
-=======
-        let stream = try_stream! {
-            // Build the URL for the chat completions endpoint.
-            let url = self.config.base_url.join("chat/completions").map_err(|e| Error::ApiError {
-                code: 400,
-                message: format!("Invalid URL: {e}"),
-                metadata: None,
-            })?;
->>>>>>> b8c6afbc
 
         // Build the URL for the chat completions endpoint.
         let url = match config.base_url.join("chat/completions") {
@@ -174,11 +167,7 @@
             // Issue the POST request
             let response = client
                 .post(url)
-<<<<<<< HEAD
                 .headers(headers)
-=======
-                .headers(headers.clone())
->>>>>>> b8c6afbc
                 .json(&req_body)
                 .send()
                 .await
